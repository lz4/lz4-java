/*
 * Licensed under the Apache License, Version 2.0 (the "License");
 * you may not use this file except in compliance with the License.
 * You may obtain a copy of the License at
 *
 *     http://www.apache.org/licenses/LICENSE-2.0
 *
 * Unless required by applicable law or agreed to in writing, software
 * distributed under the License is distributed on an "AS IS" BASIS,
 * WITHOUT WARRANTIES OR CONDITIONS OF ANY KIND, either express or implied.
 * See the License for the specific language governing permissions and
 * limitations under the License.
 */

#include "lz4.h"
#include "lz4hc.h"
#include "net_jpountz_lz4_LZ4JNI.h"

static jclass OutOfMemoryError;

/*
 * Class:     net_jpountz_lz4_LZ4
 * Method:    init
 * Signature: ()V
 */
JNIEXPORT void JNICALL Java_net_jpountz_lz4_LZ4JNI_init
  (JNIEnv *env, jclass cls) {
  OutOfMemoryError = (*env)->FindClass(env, "java/lang/OutOfMemoryError");
}

static void throw_OOM(JNIEnv *env) {
  (*env)->ThrowNew(env, OutOfMemoryError, "Out of memory");
}

/*
 * Class:     net_jpountz_lz4_LZ4JNI
 * Method:    LZ4_compress_limitedOutput
 * Signature: ([BII[BII)I
 */
JNIEXPORT jint JNICALL Java_net_jpountz_lz4_LZ4JNI_LZ4_1compress_1limitedOutput
  (JNIEnv *env, jclass cls, jbyteArray srcArray, jobject srcBuffer, jint srcOff, jint srcLen, jbyteArray destArray, jobject destBuffer, jint destOff, jint maxDestLen) {

  char* in;
  char* out;
  jint compressed;
  
  if (srcArray != NULL) {
	  in = (char*) (*env)->GetPrimitiveArrayCritical(env, srcArray, 0);
  } else {
	  in = (char*) (*env)->GetDirectBufferAddress(env, srcBuffer);
  }
  if (in == NULL) {
	throw_OOM(env);
	return 0;
  }
  if (destArray != NULL) {
	  out = (char*) (*env)->GetPrimitiveArrayCritical(env, destArray, 0);
  } else {
	  out = (char*) (*env)->GetDirectBufferAddress(env, destBuffer);
  }
  if (out == NULL) {
    throw_OOM(env);
    return 0;
  }

  compressed = LZ4_compress_limitedOutput(in + srcOff, out + destOff, srcLen, maxDestLen);

  if (destArray != NULL) {
	  (*env)->ReleasePrimitiveArrayCritical(env, destArray, out, 0);
  }
  if (srcArray != NULL) {
	  (*env)->ReleasePrimitiveArrayCritical(env, srcArray, in, 0);
  }

  return compressed;

}

/*
 * Class:     net_jpountz_lz4_LZ4
 * Method:    LZ4_compressHC
 * Signature: ([BII[BI)I
 */
JNIEXPORT jint JNICALL Java_net_jpountz_lz4_LZ4JNI_LZ4_1compressHC
<<<<<<< HEAD
  (JNIEnv *env, jclass cls, jbyteArray src, jint srcOff, jint srcLen, jbyteArray dest, jint destOff, jint maxDestLen, jint compressionLevel) {
=======
  (JNIEnv *env, jclass cls, jbyteArray srcArray, jobject srcBuffer, jint srcOff, jint srcLen, jbyteArray destArray, jobject destBuffer, jint destOff, jint maxDestLen) {
>>>>>>> 46f3e7e1

  char* in;
  char* out;
  jint compressed;

  if (srcArray != NULL) {
	  in = (char*) (*env)->GetPrimitiveArrayCritical(env, srcArray, 0);
  } else {
	  in = (char*) (*env)->GetDirectBufferAddress(env, srcBuffer);
  }
  if (in == NULL) {
	throw_OOM(env);
	return 0;
  }
  if (destArray != NULL) {
	  out = (char*) (*env)->GetPrimitiveArrayCritical(env, destArray, 0);
  } else {
	  out = (char*) (*env)->GetDirectBufferAddress(env, destBuffer);
  }
  if (out == NULL) {
    throw_OOM(env);
    return 0;
  }

  compressed = LZ4_compressHC2_limitedOutput(in + srcOff, out + destOff, srcLen, maxDestLen, compressionLevel);

  if (destArray != NULL) {
	  (*env)->ReleasePrimitiveArrayCritical(env, destArray, out, 0);
  }
  if (srcArray != NULL) {
	  (*env)->ReleasePrimitiveArrayCritical(env, srcArray, in, 0);
  }

  return compressed;

}

/*
 * Class:     net_jpountz_lz4_LZ4
 * Method:    LZ4_decompress
 * Signature: ([BI[BII)I
 */
JNIEXPORT jint JNICALL Java_net_jpountz_lz4_LZ4JNI_LZ4_1decompress_1fast
  (JNIEnv *env, jclass cls, jbyteArray srcArray, jobject srcBuffer, jint srcOff, jbyteArray destArray, jobject destBuffer, jint destOff, jint destLen) {

  char* in;
  char* out;
  jint compressed;
  
  if (srcArray != NULL) {
	  in = (char*) (*env)->GetPrimitiveArrayCritical(env, srcArray, 0);
  } else {
	  in = (char*) (*env)->GetDirectBufferAddress(env, srcBuffer);
  }
  if (in == NULL) {
	throw_OOM(env);
	return 0;
  }
  if (destArray != NULL) {
	  out = (char*) (*env)->GetPrimitiveArrayCritical(env, destArray, 0);
  } else {
	  out = (char*) (*env)->GetDirectBufferAddress(env, destBuffer);
  }
  if (out == NULL) {
    throw_OOM(env);
    return 0;
  }

  compressed = LZ4_decompress_fast(in + srcOff, out + destOff, destLen);

  if (destArray != NULL) {
	  (*env)->ReleasePrimitiveArrayCritical(env, destArray, out, 0);
  }
  if (srcArray != NULL) {
	  (*env)->ReleasePrimitiveArrayCritical(env, srcArray, in, 0);
  }

  return compressed;

}

/*
 * Class:     net_jpountz_lz4_LZ4
 * Method:    LZ4_decompress_unknownOutputSize
 * Signature: ([BII[BI)I
 */
JNIEXPORT jint JNICALL Java_net_jpountz_lz4_LZ4JNI_LZ4_1decompress_1safe
  (JNIEnv *env, jclass cls, jbyteArray srcArray, jobject srcBuffer, jint srcOff, jint srcLen, jbyteArray destArray, jobject destBuffer, jint destOff, jint maxDestLen) {

  char* in;
  char* out;
  jint decompressed;

  if (srcArray != NULL) {
	  in = (char*) (*env)->GetPrimitiveArrayCritical(env, srcArray, 0);
  } else {
	  in = (char*) (*env)->GetDirectBufferAddress(env, srcBuffer);
  }
  if (in == NULL) {
	throw_OOM(env);
	return 0;
  }
  if (destArray != NULL) {
	  out = (char*) (*env)->GetPrimitiveArrayCritical(env, destArray, 0);
  } else {
	  out = (char*) (*env)->GetDirectBufferAddress(env, destBuffer);
  }
  if (out == NULL) {
    throw_OOM(env);
    return 0;
  }

  decompressed = LZ4_decompress_safe(in + srcOff, out + destOff, srcLen, maxDestLen);

  if (destArray != NULL) {
	  (*env)->ReleasePrimitiveArrayCritical(env, destArray, out, 0);
  }
  if (srcArray != NULL) {
	  (*env)->ReleasePrimitiveArrayCritical(env, srcArray, in, 0);
  }

  return decompressed;

}

/*
 * Class:     net_jpountz_lz4_LZ4JNI
 * Method:    LZ4_decompress_fast_withPrefix64k
 * Signature: ([BI[BII)I
 */
JNIEXPORT jint JNICALL Java_net_jpountz_lz4_LZ4JNI_LZ4_1decompress_1fast_1withPrefix64k
  (JNIEnv *env, jclass cls, jbyteArray srcArray, jobject srcBuffer, jint srcOff, jbyteArray destArray, jobject destBuffer, jint destOff, jint destLen) {

  char* in;
  char* out;
  jint compressed;

  if (srcArray != NULL) {
	  in = (char*) (*env)->GetPrimitiveArrayCritical(env, srcArray, 0);
  } else {
	  in = (char*) (*env)->GetDirectBufferAddress(env, srcBuffer);
  }
  if (in == NULL) {
	throw_OOM(env);
	return 0;
  }
  if (destArray != NULL) {
	  out = (char*) (*env)->GetPrimitiveArrayCritical(env, destArray, 0);
  } else {
	  out = (char*) (*env)->GetDirectBufferAddress(env, destBuffer);
  }
  if (out == NULL) {
    throw_OOM(env);
    return 0;
  }

  compressed = LZ4_decompress_fast_withPrefix64k(in + srcOff, out + destOff, destLen);

  if (destArray != NULL) {
	  (*env)->ReleasePrimitiveArrayCritical(env, destArray, out, 0);
  }
  if (srcArray != NULL) {
	  (*env)->ReleasePrimitiveArrayCritical(env, srcArray, in, 0);
  }

  return compressed;

}

/*
 * Class:     net_jpountz_lz4_LZ4JNI
 * Method:    LZ4_decompress_safe_withPrefix64k
 * Signature: ([BII[BII)I
 */
JNIEXPORT jint JNICALL Java_net_jpountz_lz4_LZ4JNI_LZ4_1decompress_1safe_1withPrefix64k
  (JNIEnv *env, jclass cls, jbyteArray srcArray, jobject srcBuffer, jint srcOff, jint srcLen, jbyteArray destArray, jobject destBuffer, jint destOff, jint maxDestLen) {

  char* in;
  char* out;
  jint decompressed;

  if (srcArray != NULL) {
	  in = (char*) (*env)->GetPrimitiveArrayCritical(env, srcArray, 0);
  } else {
	  in = (char*) (*env)->GetDirectBufferAddress(env, srcBuffer);
  }
  if (in == NULL) {
	throw_OOM(env);
	return 0;
  }
  if (destArray != NULL) {
	  out = (char*) (*env)->GetPrimitiveArrayCritical(env, destArray, 0);
  } else {
	  out = (char*) (*env)->GetDirectBufferAddress(env, destBuffer);
  }
  if (out == NULL) {
    throw_OOM(env);
    return 0;
  }

  decompressed = LZ4_decompress_safe_withPrefix64k(in + srcOff, out + destOff, srcLen, maxDestLen);

  if (destArray != NULL) {
	  (*env)->ReleasePrimitiveArrayCritical(env, destArray, out, 0);
  }
  if (srcArray != NULL) {
	  (*env)->ReleasePrimitiveArrayCritical(env, srcArray, in, 0);
  }

  return decompressed;

}

/*
 * Class:     net_jpountz_lz4_LZ4JNI
 * Method:    LZ4_compressBound
 * Signature: (I)I
 */
JNIEXPORT jint JNICALL Java_net_jpountz_lz4_LZ4JNI_LZ4_1compressBound
  (JNIEnv *env, jclass cls, jint len) {

  return LZ4_compressBound(len);

}<|MERGE_RESOLUTION|>--- conflicted
+++ resolved
@@ -82,11 +82,7 @@
  * Signature: ([BII[BI)I
  */
 JNIEXPORT jint JNICALL Java_net_jpountz_lz4_LZ4JNI_LZ4_1compressHC
-<<<<<<< HEAD
-  (JNIEnv *env, jclass cls, jbyteArray src, jint srcOff, jint srcLen, jbyteArray dest, jint destOff, jint maxDestLen, jint compressionLevel) {
-=======
-  (JNIEnv *env, jclass cls, jbyteArray srcArray, jobject srcBuffer, jint srcOff, jint srcLen, jbyteArray destArray, jobject destBuffer, jint destOff, jint maxDestLen) {
->>>>>>> 46f3e7e1
+  (JNIEnv *env, jclass cls, jbyteArray srcArray, jobject srcBuffer, jint srcOff, jint srcLen, jbyteArray destArray, jobject destBuffer, jint destOff, jint maxDestLen, jint compressionLevel) {
 
   char* in;
   char* out;
